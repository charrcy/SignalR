﻿// Copyright (c) Microsoft Open Technologies, Inc. All rights reserved. See License.md in the project root for license information.

using System;
using System.Diagnostics.CodeAnalysis;
using System.IO;
using System.Threading;
using System.Threading.Tasks;
using Microsoft.AspNet.SignalR.Infrastructure;
using IClientResponse = Microsoft.AspNet.SignalR.Client.Http.IResponse;

namespace Microsoft.AspNet.SignalR.Hosting.Memory
{
    [SuppressMessage("Microsoft.Design", "CA1001:TypesThatOwnDisposableFieldsShouldBeDisposable", Justification = "Calls to close with dispose the stream")]
    internal class Response : IClientResponse
    {
        private readonly ResponseStream _stream;

        public Response(bool disableWrites, Action flush, CancellationToken abortToken)
        {
            _stream = new ResponseStream(disableWrites, flush, abortToken);
        }

        public string ReadAsString()
        {
            return new StreamReader(_stream).ReadToEnd();
        }

        public Stream GetResponseStream()
        {
            return _stream;
        }

        public void Close()
        {
            _stream.Close();
        }

        /// <summary>
        /// Mimics a network stream between client and server.
        /// </summary>
        private class ResponseStream : Stream
        {
            private MemoryStream _currentStream;
            private int _readPos;
            private readonly SafeCancellationTokenSource _cancellationTokenSource;
            private readonly CancellationToken _closeToken;
            private readonly CancellationToken _abortToken;

            private event Action _onWrite;
            private readonly object _completedLock = new object();
            private readonly object _writeLock = new object();

            private readonly Action _flush;
            private readonly bool _disableWrites;

            public ResponseStream(bool disableWrites, Action flush, CancellationToken abortToken)
            {
                _disableWrites = disableWrites;
                _flush = flush;
                _currentStream = new MemoryStream();
                _cancellationTokenSource = new SafeCancellationTokenSource();
                _closeToken = _cancellationTokenSource.Token;
                _abortToken = abortToken;
            }

            public override bool CanRead
            {
                get
                {
                    return true;
                }
            }

            public override bool CanSeek
            {
                get
                {
                    return false;
                }
            }

            public override bool CanWrite
            {
                get
                {
                    return true;
                }
            }

            public CancellationToken CancellationToken
            {
                get
                {
                    return _closeToken;
                }
            }

            public override void Flush()
            {
                _flush();
            }

            public override Task FlushAsync(CancellationToken cancellationToken)
            {
                Flush();
                return TaskAsyncHelper.Empty;
            }

            public override long Length
            {
                get { throw new NotImplementedException(); }
            }

            public override long Position
            {
                get
                {
                    throw new NotImplementedException();
                }
                set
                {
                    throw new NotImplementedException();
                }
            }

            public override int Read(byte[] buffer, int offset, int count)
            {
                try
                {
                    byte[] underlyingBuffer = _currentStream.GetBuffer();

                    int canRead = (int)_currentStream.Length - _readPos;

                    if (canRead == 0)
                    {
                        // Consider trimming the buffer after consuming up to _readPos
                        return 0;
                    }

                    int read = Math.Min(count, canRead);

                    Array.Copy(underlyingBuffer, _readPos, buffer, offset, read);

                    _readPos += read;

                    return read;
                }
                catch (OperationCanceledException)
                {
                    return 0;
                }
                catch (ObjectDisposedException)
                {
                    return 0;
                }
            }

            public override IAsyncResult BeginRead(byte[] buffer, int offset, int count, AsyncCallback callback, object state)
            {
                var ar = new AsyncResult<int>(callback, state);

<<<<<<< HEAD
                IDisposable registration = CancellationToken.SafeRegister(cancelState =>
=======
                var closeDisposer = new Disposer();
                var abortDisposer = new Disposer();

                IDisposable closeRegistration = CancellationToken.SafeRegister(asyncResult =>
>>>>>>> 77c18826
                {
                    var asyncResult = (AsyncResult<int>)cancelState;
                    lock (_completedLock)
                    {
                        if (!asyncResult.IsCompleted)
                        {
                            asyncResult.SetAsCompleted(0, completedSynchronously: false);
                            abortDisposer.Dispose();
                        }
                    }
                },
                ar);

                closeDisposer.Set(closeRegistration);

                IDisposable abortRegistration = _abortToken.SafeRegister(asyncResult =>
                {
                    lock (_completedLock)
                    {
                        if (!asyncResult.IsCompleted)
                        {
                            asyncResult.SetAsCompleted(new OperationCanceledException(CancellationToken), completedSynchronously: false);
                            closeDisposer.Dispose();
                        }
                    }
                }, ar);

                abortDisposer.Set(abortRegistration);

                // If a write occurs after a synchronous read attempt and before the writeHandler is attached,
                // the writeHandler could miss a write.
                lock (_writeLock)
                {
                    int read = Read(buffer, offset, count);

                    if (read != 0)
                    {
                        lock (_completedLock)
                        {
                            if (!ar.IsCompleted)
                            {
                                ar.SetAsCompleted(read, true);

                                closeDisposer.Dispose();
                                abortDisposer.Dispose();
                            }
                        }
                    }
                    else
                    {
                        Action writeHandler = null;
                        writeHandler = () =>
                        {
                            lock (_completedLock)
                            {
                                if (!ar.IsCompleted)
                                {
                                    read = Read(buffer, offset, count);
                                    ar.SetAsCompleted(read, false);

                                    closeDisposer.Dispose();
                                    abortDisposer.Dispose();
                                }

                                _onWrite -= writeHandler;
                            }
                        };

                        _onWrite += writeHandler;
                    }

                }
                return ar;
            }

            public override int EndRead(IAsyncResult asyncResult)
            {
                return ((AsyncResult<int>)asyncResult).EndInvoke();
            }

            public override void Close()
            {
                _cancellationTokenSource.Cancel();

                _cancellationTokenSource.Dispose();

                base.Close();
            }

            public override long Seek(long offset, SeekOrigin origin)
            {
                throw new NotImplementedException();
            }

            public override void SetLength(long value)
            {
                throw new NotImplementedException();
            }

            public override void Write(byte[] buffer, int offset, int count)
            {
                if (_disableWrites)
                {
                    return;
                }

                lock (_writeLock)
                {
                    _currentStream.Write(buffer, offset, count);

                    if (_onWrite != null)
                    {
                        _onWrite();
                    }
                }
            }
        }
    }
}<|MERGE_RESOLUTION|>--- conflicted
+++ resolved
@@ -159,14 +159,10 @@
             {
                 var ar = new AsyncResult<int>(callback, state);
 
-<<<<<<< HEAD
-                IDisposable registration = CancellationToken.SafeRegister(cancelState =>
-=======
                 var closeDisposer = new Disposer();
                 var abortDisposer = new Disposer();
 
-                IDisposable closeRegistration = CancellationToken.SafeRegister(asyncResult =>
->>>>>>> 77c18826
+                IDisposable closeRegistration = CancellationToken.SafeRegister(cancelState =>
                 {
                     var asyncResult = (AsyncResult<int>)cancelState;
                     lock (_completedLock)
@@ -182,8 +178,9 @@
 
                 closeDisposer.Set(closeRegistration);
 
-                IDisposable abortRegistration = _abortToken.SafeRegister(asyncResult =>
-                {
+                IDisposable abortRegistration = _abortToken.SafeRegister(cancelState =>
+                {
+                    var asyncResult = (AsyncResult<int>)cancelState;
                     lock (_completedLock)
                     {
                         if (!asyncResult.IsCompleted)
