--- conflicted
+++ resolved
@@ -167,11 +167,7 @@
                 }
                 catch (InvalidOperationException)
                 {
-<<<<<<< HEAD
                     // The process ended
-=======
-                    // The process was not started
->>>>>>> 87aba778
                 }
 
                 _existingIISExpressProcessId = null;
